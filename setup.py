--- conflicted
+++ resolved
@@ -5,11 +5,7 @@
 
 setup(
     name="kaldiio",
-<<<<<<< HEAD
-    version="2.16.0",
-=======
-    version="2.17.2",
->>>>>>> 60c3c928
+    version="2.18.0",
     description="Kaldi-ark loading and writing module",
     author="nttcslab-sp",
     # author_email='',
